--- conflicted
+++ resolved
@@ -1,14 +1,12 @@
-<<<<<<< HEAD
 Version 2.0.0 (UNRELEASED)
 	* Removed old "rpn" module, which has been superceded by the "fstd"
 	  module.
 	* Removed --old-output-style option for fstd2nc.
 	* Added --time-units option for fstd2nc.
-=======
+
 Version 1.1.7 (Oct 4, 2016)
 	* In fstd2nc, when selecting particular variables to convert to netCDF,
 	  make sure any associated 2D lat/lon fields are included.
->>>>>>> c392d101
 
 Version 1.1.6 (Jul 11, 2016)
 	* Allow writing to existing file (appending records).
