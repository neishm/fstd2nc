--- conflicted
+++ resolved
@@ -220,13 +220,9 @@
     # Done to avoid crossing the dateline and representation problems 
     # in some software (e.g. IDV, Panoply, Iris)
     if adjust_rlon:
-<<<<<<< HEAD
-      self._ax = self._ax - self._north_pole_grid_longitude 
-=======
       orig_ax = self._ax
       ax_adjust = self._north_pole_grid_longitude
       self._ax = self._ax - self._north_pole_grid_longitude
->>>>>>> 36e5b940
       self._north_pole_grid_longitude = 0
       # Make sure rlon axis is still in range.
       if self._ax.max() >= 360.:
